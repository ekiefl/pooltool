--- conflicted
+++ resolved
@@ -310,23 +310,7 @@
         self.cue.set_state(**kwargs)
         assert self.cue.cue_ball_id in self.balls
 
-<<<<<<< HEAD
-    def randomize_positions(
-        self, ball_ids: Optional[List[str]] = None, niter=100
-    ) -> bool:
-=======
-    def get_system_energy(self) -> float:
-        """Calculate the energy of the system in Joules."""
-        energy = 0
-        for ball in self.balls.values():
-            energy += ptmath.get_ball_energy(
-                ball.state.rvw, ball.params.R, ball.params.m
-            )
-
-        return energy
-
     def randomize_positions(self, ball_ids: list[str] | None = None, niter=100) -> bool:
->>>>>>> 8bb7a1ea
         """Randomize ball positions on the table--ensure no overlap
 
         This initializes a random state, and checks that all the balls are
