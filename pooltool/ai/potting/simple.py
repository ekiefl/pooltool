"""A simple aiming procedure

The concept of this aiming procedure is to determine the cueing angle phi such that the
cue ball contacts the object ball on the aim line. Cut- and spin-induced throw is
ignored. Bank shots are not supported. Interfering balls are not detected.
"""

import math
from typing import Dict, Iterable, Optional, Set

import attrs
import numpy as np
from numpy.typing import NDArray

import pooltool.constants as const
from pooltool.objects import Ball, Pocket, Table
from pooltool.ptmath import (
    angle_between_vectors,
    are_points_on_same_side,
    find_intersection_2D,
    norm2d,
    norm3d,
    point_on_line_closest_to_point,
    unit_vector,
    unit_vector_slow,
)

Coordinate = NDArray[np.float64]

# For a diagram, see
# https://ekiefl.github.io/2020/12/20/pooltool-alg/#ball-cushion-collision-times


@attrs.define(frozen=True)
class Jaw:
    """Jaw IDs for a pocket

    Left and right are defined relative to the shooter
    """

    left_edge: str
    left_rail: str
    left_tip: str
    right_edge: str
    right_rail: str
    right_tip: str
    corner: bool


pocket_jaw_map: Dict[str, Jaw] = {
    "lb": Jaw("1", "18", "1t", "2", "3", "2t", True),
    "lc": Jaw("4", "3", "4t", "5", "6", "5t", False),
    "lt": Jaw("7", "6", "7t", "8", "9", "8t", True),
    "rb": Jaw("16", "15", "16t", "17", "18", "17t", True),
    "rc": Jaw("13", "12", "13t", "14", "15", "14t", False),
    "rt": Jaw("10", "9", "10t", "11", "12", "11t", True),
}


def potting_point_side(_: Ball, table: Table, pocket: Pocket) -> Coordinate:
    jaw = pocket_jaw_map[pocket.id]
    lrail = table.cushion_segments.linear[jaw.left_rail]
    rrail = table.cushion_segments.linear[jaw.right_rail]

    # Unfortunately, we don't know which two endpoints of each cushion segment define the
    # jaws of the pocket, so we calculate distances between the two left points against
    # the two right points. The minimum distance are the pocket jaws, and for these two
    # points we calculate the "midpoint between jaws" (MBJ). That's our potting point.

    min_dist = np.inf
    MBJ = np.empty(2)
    for pl, pr in (
        (lrail.p1, rrail.p1),
        (lrail.p1, rrail.p2),
        (lrail.p2, rrail.p1),
        (lrail.p2, rrail.p2),
    ):
        dist = norm3d(pl - pr)
        if dist < min_dist:
            min_dist = dist
            MBJ = (pl + (pr - pl) / 2)[:2]

    return MBJ


def potting_point_corner(ball: Ball, table: Table, pocket: Pocket) -> Coordinate:
    # Treatment varies if ball is considered "in the jaws of the pocket"
    potting_point = potting_point_jaw_treatment(ball, table, pocket)
    if potting_point is not None:
        return potting_point

    jaw = pocket_jaw_map[pocket.id]
    lrail = table.cushion_segments.linear[jaw.left_rail]
    rrail = table.cushion_segments.linear[jaw.right_rail]

    # adjacent cushion intersection
    ACI = find_intersection_2D(
        l1x=lrail.lx,
        l1y=lrail.ly,
        l10=lrail.l0,
        l2x=rrail.lx,
        l2y=rrail.ly,
        l20=rrail.l0,
    )

    ball_to_ACI = ACI - ball.xyz[:2]

    lrail_unit = unit_vector(lrail.p2 - lrail.p1)[:2]
    rrail_unit = unit_vector(rrail.p2 - rrail.p1)[:2]

    # Point the cushion unit vectors towards the pocket
    if np.dot(ball_to_ACI, lrail_unit) < 0:
        lrail_unit *= -1
    if np.dot(ball_to_ACI, rrail_unit) < 0:
        rrail_unit *= -1

    theta_lrail = np.abs(angle_between_vectors(ball_to_ACI, lrail_unit))
    theta_rrail = np.abs(angle_between_vectors(ball_to_ACI, rrail_unit))

    assert theta_lrail <= 90.0
    assert theta_rrail <= 90.0

    # The rail with smallest theta is the rail ball is closest towards
    # Offset will be in opposite direction of other rail
    if theta_lrail < theta_rrail:
        theta = 45.0 - theta_lrail
        offset_dir = -rrail_unit
    else:
        theta = 45.0 - theta_rrail
        offset_dir = -lrail_unit

    assert 45.0 >= theta >= 0.0

    # Apply a linear interpolation, such that
    # theta = 0 -> 0
    # theta = 45 -> R
    offset_mag = np.sin(np.pi / 90 * theta) * ball.params.R
    return ACI + offset_dir * offset_mag


def potting_point_jaw_treatment(
    ball: Ball, table: Table, pocket: Pocket
) -> Optional[Coordinate]:
    """Determines if ball is in jaws of pocket, decides what to do if should

    Returns:
        If None, the ball is not considered in the jaws of the pocket.
    """

    jaw = pocket_jaw_map[pocket.id]
    lrail = table.cushion_segments.linear[jaw.left_rail]
    ledge = table.cushion_segments.linear[jaw.left_edge]
    rrail = table.cushion_segments.linear[jaw.right_rail]
    redge = table.cushion_segments.linear[jaw.right_edge]

    # Find intersection of edge and rail for left and right
    lpoint = find_intersection_2D(
        l1x=lrail.lx,
        l1y=lrail.ly,
        l10=lrail.l0,
        l2x=ledge.lx,
        l2y=ledge.ly,
        l20=ledge.l0,
    )
    rpoint = find_intersection_2D(
        l1x=rrail.lx,
        l1y=rrail.ly,
        l10=rrail.l0,
        l2x=redge.lx,
        l2y=redge.ly,
        l20=redge.l0,
    )

    # Consider the line between lpoint and rpoint. Is the center of object ball on the
    # same side of this line as the pocket center? If so, it's considered in the jaws
    in_jaws = are_points_on_same_side(lpoint, rpoint, ball.xyz, pocket.center)

    return pocket.center[:2] if in_jaws else None


def get_potting_point(ball: Ball, table: Table, pocket: Pocket) -> Coordinate:
    """The 2D coordinates that should be aimed at for the ball to be sunk"""
    return (
        potting_point_corner(ball, table, pocket)
        if pocket_jaw_map[pocket.id].corner
        else potting_point_side(ball, table, pocket)
    )


def calc_cut_angle(
    cueball: Coordinate, ball: Coordinate, potting_point: Coordinate
) -> float:
    aim_vector = ball[0] - cueball[0], ball[1] - cueball[1]
    pocket_vector = potting_point[0] - ball[0], potting_point[1] - ball[1]
    return angle_between_vectors(aim_vector, pocket_vector)


def ball_ids_occluding_ballpath(
    ball: Ball, aim_spot: Coordinate, balls: Iterable[Ball]
) -> Set[str]:
    """Returns IDs of balls that occlude the straight line ball path from p1 to p2

    Assumes the ball taking the ball path has radius R
    """

    p1 = ball.xyz[:2]
    p2 = aim_spot

    occluding_ball_ids = set()
    for _ball in balls:
        if ball.id == _ball.id:
            continue

        if ball.state.s == const.pocketed:
            continue

        p0 = _ball.xyz[:2]

        closest = point_on_line_closest_to_point(p1, p2, p0)
        s_score = -np.dot(p1 - closest, p2 - p1) / np.dot(p2 - p1, p2 - p1)
        if s_score < 0 or s_score > 1:
            continue

        distance = norm2d(closest - p0)
        if distance < 2 * _ball.params.R:
            occluding_ball_ids.add(_ball.id)

    return occluding_ball_ids


def is_object_ball_occluded(
    cue: Ball, ball: Ball, table: Table, pocket: Pocket, balls: Iterable[Ball]
) -> bool:
    """Is the cue's path to the object ball occluded?"""
    aim_spot = calc_shadow_ball_center(ball, table, pocket)

    occluding_ids = ball_ids_occluding_ballpath(cue, aim_spot, balls)
    occluding_ids.discard(cue.id)
    occluding_ids.discard(ball.id)

    return bool(len(occluding_ids))


def is_pocket_occluded(
    ball: Ball, table: Table, pocket: Pocket, balls: Iterable[Ball]
) -> bool:
    """Is the object ball's path to the potting point occluded?"""
    aim_spot = get_potting_point(ball, table, pocket)

    occluding_ids = ball_ids_occluding_ballpath(ball, aim_spot, balls)
    occluding_ids.discard(ball.id)

    return bool(len(occluding_ids))


def is_room_for_cue_ball(
    ball: Ball, table: Table, pocket: Pocket, balls: Iterable[Ball]
) -> bool:
    R = ball.params.R
    shadow_ball_coords = calc_shadow_ball_center(ball, table, pocket)
    if ball.id == "1" and pocket.id == "rc":
        print(shadow_ball_coords)

    if (
        shadow_ball_coords[0] < R
        or shadow_ball_coords[0] > table.w - R
        or shadow_ball_coords[1] < R
        or shadow_ball_coords[1] > table.l - R
    ):
        return False

    for _ball in balls:
        if ball.id == _ball.id:
            continue

        if norm2d(_ball.xyz[:2] - shadow_ball_coords) < 2 * _ball.params.R:
            return False

    return True


def is_jaw_in_way(ball: Ball, table: Table, pocket: Pocket) -> bool:
    if pocket_jaw_map[pocket.id].corner:
        # Only side pockets have this problem
        return False

    jaw = pocket_jaw_map[pocket.id]
    ljaw_tip = table.cushion_segments.circular[jaw.left_tip]
    rjaw_tip = table.cushion_segments.circular[jaw.right_tip]

    # We consider the jaw tip closest to the ball
    jaw_tip = (
        ljaw_tip
        if norm3d(ljaw_tip.center - ball.xyz) < norm3d(rjaw_tip.center - ball.xyz)
        else rjaw_tip
    )

    closest_point_to_jaw = point_on_line_closest_to_point(
        ball.xyz[:2], get_potting_point(ball, table, pocket), jaw_tip.center[:2]
    )
    return (
        norm2d(closest_point_to_jaw - jaw_tip.center[:2])
        < jaw_tip.radius + ball.params.R
    )


def open_pockets(ball: Ball, table: Table, balls: Iterable[Ball]) -> Set[str]:
    """Return the IDs of pockets that are open to the ball

    An open pocket means that the ball has an unobscured path to the pocket, and if
    there is room to place a cue ball behind the object ball.

    See also: viable_pockets
    """
    return set(
        pocket.id
        for pocket in table.pockets.values()
        if not is_pocket_occluded(ball, table, pocket, balls)
        and is_room_for_cue_ball(ball, table, pocket, balls)
        and not is_jaw_in_way(ball, table, pocket)
    )


def viable_pockets(
    cue: Ball,
    ball: Ball,
    table: Table,
    balls: Iterable[Ball],
    max_cut: float = 80,
) -> Set[str]:
    """Return the IDs of pockets that are open to the ball

    An open pocket means that the ball has an unobscured path to the pocket.

    See also: viable_pockets
    """

    viable = set()
    for pocket in table.pockets.values():
        cut_angle = calc_cut_angle(
            cue.xyz[:2],
            ball.xyz[:2],
            get_potting_point(ball, table, pocket),
        )

        if (
            not is_pocket_occluded(ball, table, pocket, balls)
            and not is_object_ball_occluded(cue, ball, table, pocket, balls)
<<<<<<< HEAD
            and not is_jaw_in_way(ball, table, pocket)
=======
>>>>>>> e8b0f454
            and np.abs(cut_angle) <= max_cut
        ):
            viable.add(pocket.id)

    return viable


def calc_shadow_ball_center(ball: Ball, table: Table, pocket: Pocket) -> Coordinate:
    """Return coordinates of shadow ball for potting into specific pocket"""

    potting_point = get_potting_point(ball, table, pocket)

    # Calculate the unit vector drawn from the object ball to the pocket
    ball_to_pocket_vector = unit_vector_slow(potting_point - ball.xyz[:2])

    # The shadow ball center is two ball radii away from the object ball center
    magnitude = ball.params.R * 2

    # In the direction opposite the ball to pocket vector
    return ball.xyz[:2] - ball_to_pocket_vector * magnitude


def calc_potting_angle(
    cueball: Ball, ball: Ball, table: Table, pocket: Pocket
) -> float:
    """Return potting angle phi for potting into pocket"""
    p1 = cueball.xyz[:2]
    p2 = calc_shadow_ball_center(ball, table, pocket)

    (x1, y1), (x2, y2) = p1, p2
    x_diff, y_diff = x2 - x1, y2 - y1

    return math.degrees(math.atan2(y_diff, x_diff))


def pick_best_pot(
    cueball: Ball, ball: Ball, table: Table, pockets: Optional[Iterable[Pocket]] = None
) -> Pocket:
    """Return best pocket to pot ball into

    This function calculates the potting angle required for each pocket. The "best"
    pocket is the one where the pot requires the smallest cut angle.

    If pockets is not passed, all pockets on the table will be used.
    """

    _pockets: Iterable[Pocket] = (
        list(table.pockets.values()) if pockets is None else pockets
    )

    best_pocket, min_cut_angle = _pockets[0], 90.0
    for pocket in _pockets:
        potting_point = get_potting_point(ball, table, pocket)
        cut_angle = calc_cut_angle(
            cueball=cueball.xyz[:2],
            ball=calc_shadow_ball_center(ball, table, pocket),
            potting_point=potting_point,
        )
        if abs(cut_angle) < abs(min_cut_angle):  # Prefer a straighter shot
            min_cut_angle = cut_angle
            best_pocket = pocket

    return best_pocket<|MERGE_RESOLUTION|>--- conflicted
+++ resolved
@@ -280,6 +280,20 @@
 
 
 def is_jaw_in_way(ball: Ball, table: Table, pocket: Pocket) -> bool:
+    """Is the the closest jaw in the way of the potting point?
+
+    When shooting into the side pocket, there is often not enough pocket to aim at, in
+    particular when the object ball is close to the rail that the pocket is on. One way
+    of imagining the problem is that the closest jaw "gets in the way" of the object
+    ball shot path.
+
+    This function calculates whether or not the close jaw is in the way of the shot path
+    by determining the point on the shot path that is closest to the jaw tip center.
+    (The jaw tip is a small circular cushion segment, used to round out the
+    cushion tip). If the distance between this point and the jaw tip center is less than
+    the jaw tip radius plus the ball radius, then the object ball would hit the close
+    cushion, in which case this function returns True.
+    """
     if pocket_jaw_map[pocket.id].corner:
         # Only side pockets have this problem
         return False
@@ -307,7 +321,7 @@
 def open_pockets(ball: Ball, table: Table, balls: Iterable[Ball]) -> Set[str]:
     """Return the IDs of pockets that are open to the ball
 
-    An open pocket means that the ball has an unobscured path to the pocket, and if
+    An open pocket means that the ball has an unobscured path to the pocket, and that
     there is room to place a cue ball behind the object ball.
 
     See also: viable_pockets
@@ -346,10 +360,7 @@
         if (
             not is_pocket_occluded(ball, table, pocket, balls)
             and not is_object_ball_occluded(cue, ball, table, pocket, balls)
-<<<<<<< HEAD
             and not is_jaw_in_way(ball, table, pocket)
-=======
->>>>>>> e8b0f454
             and np.abs(cut_angle) <= max_cut
         ):
             viable.add(pocket.id)
