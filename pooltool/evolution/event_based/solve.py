<<<<<<< HEAD
from typing import Tuple
=======
from math import acos, isnan
>>>>>>> 8bb7a1ea

import numpy as np
from numba import jit
from numpy.typing import NDArray

import pooltool.constants as const
import pooltool.physics as physics
import pooltool.physics.evolve as evolve
import pooltool.ptmath as ptmath
from pooltool.physics.utils import get_airborne_time
from pooltool.ptmath.roots import quadratic, quartic
from pooltool.ptmath.roots.core import (
    filter_non_physical_roots,
)


@jit(nopython=True, cache=const.use_numba_cache)
def get_u(
    rvw: NDArray[np.float64], R: float, phi: float, s: int
) -> NDArray[np.float64]:
    if s == const.pocketed or s == const.airborne:
        raise ValueError(
            f"State {s} is not on table, so relative velocity u is not defined."
        )

    if s == const.rolling:
        return np.array([1, 0, 0], dtype=np.float64)

    rel_vel = physics.rel_velocity(rvw, R)
    if (rel_vel == 0).all():
        return np.array([1, 0, 0], dtype=np.float64)

    return ptmath.coordinate_rotation(ptmath.unit_vector(rel_vel), -phi)


@jit(nopython=True, cache=const.use_numba_cache)
def ball_ball_collision_coeffs(
    rvw1: NDArray[np.float64],
    rvw2: NDArray[np.float64],
    s1: int,
    s2: int,
    mu1: float,
    mu2: float,
    m1: float,
    m2: float,
    g1: float,
    g2: float,
    R: float,
<<<<<<< HEAD
) -> Tuple[float, float, float, float, float]:
    """Get quartic coeffs required to determine the ball-ball collision time."""
=======
) -> tuple[float, float, float, float, float]:
    """Get quartic coeffs required to determine the ball-ball collision time

    (just-in-time compiled)
    """
>>>>>>> 8bb7a1ea

    c1x, c1y = rvw1[0, 0], rvw1[0, 1]
    c2x, c2y = rvw2[0, 0], rvw2[0, 1]

    if s1 == const.spinning or s1 == const.pocketed or s1 == const.stationary:
        a1x, a1y, b1x, b1y = 0, 0, 0, 0
    else:
        phi1 = ptmath.projected_angle(rvw1[1])
        v1 = ptmath.norm3d(rvw1[1])

        u1 = get_u(rvw1, R, phi1, s1)

        K1 = -0.5 * mu1 * g1
        cos_phi1 = np.cos(phi1)
        sin_phi1 = np.sin(phi1)

        a1x = K1 * (u1[0] * cos_phi1 - u1[1] * sin_phi1)
        a1y = K1 * (u1[0] * sin_phi1 + u1[1] * cos_phi1)
        b1x = v1 * cos_phi1
        b1y = v1 * sin_phi1

    if s2 == const.spinning or s2 == const.pocketed or s2 == const.stationary:
        a2x, a2y, b2x, b2y = 0.0, 0.0, 0.0, 0.0
    else:
        phi2 = ptmath.projected_angle(rvw2[1])
        v2 = ptmath.norm3d(rvw2[1])

        u2 = get_u(rvw2, R, phi2, s2)

        K2 = -0.5 * mu2 * g2
        cos_phi2 = np.cos(phi2)
        sin_phi2 = np.sin(phi2)

        a2x = K2 * (u2[0] * cos_phi2 - u2[1] * sin_phi2)
        a2y = K2 * (u2[0] * sin_phi2 + u2[1] * cos_phi2)
        b2x = v2 * cos_phi2
        b2y = v2 * sin_phi2

    Ax, Ay = a2x - a1x, a2y - a1y
    Bx, By = b2x - b1x, b2y - b1y
    Cx, Cy = c2x - c1x, c2y - c1y

    a = Ax**2 + Ay**2
    b = 2 * Ax * Bx + 2 * Ay * By
    c = Bx**2 + 2 * Ax * Cx + 2 * Ay * Cy + By**2
    d = 2 * Bx * Cx + 2 * By * Cy
    e = Cx**2 + Cy**2 - 4 * R**2

    return a, b, c, d, e


@jit(nopython=True, cache=const.use_numba_cache)
def ball_table_collision_time(
    rvw: NDArray[np.float64],
    s: int,
    g: float,
    R: float,
) -> float:
    """Get time until collision between ball and table surface."""
    if s != const.airborne:
        # Non-airborne ball cannot have a ball-table collision
        return np.inf

    return physics.get_airborne_time(rvw=rvw, R=R, g=g)


@jit(nopython=True, cache=const.use_numba_cache)
def ball_linear_cushion_collision_time(
    rvw: NDArray[np.float64],
    s: int,
    lx: float,
    ly: float,
    l0: float,
    p1: NDArray[np.float64],
    p2: NDArray[np.float64],
    direction: int,
    mu: float,
    m: float,
    g: float,
    R: float,
) -> float:
    """Get time until collision between ball and linear cushion segment."""
    if s == const.spinning or s == const.pocketed or s == const.stationary:
        return np.inf

    phi = ptmath.projected_angle(rvw[1])
    v = ptmath.norm2d(rvw[1])
    cos_phi = np.cos(phi)
    sin_phi = np.sin(phi)

    if s == const.airborne:
        ax = 0.0
        ay = 0.0
    else:
        u = get_u(rvw, R, phi, s)
        K = -0.5 * mu * g
        ax = K * (u[0] * cos_phi - u[1] * sin_phi)
        ay = K * (u[0] * sin_phi + u[1] * cos_phi)

    bx, by = v * cos_phi, v * sin_phi
    cx, cy = rvw[0, 0], rvw[0, 1]

    A = lx * ax + ly * ay
    B = lx * bx + ly * by

    if A == 0 and B == 0:
        # C must be 0, but whether or not it is, time is a free parameter.
        return np.inf

    roots = np.full(4, np.nan, dtype=np.complex128)

    if direction == 0:
        C = l0 + lx * cx + ly * cy + R * np.sqrt(lx**2 + ly**2)
        roots[:2] = quadratic.solve(A, B, C)
    elif direction == 1:
        C = l0 + lx * cx + ly * cy - R * np.sqrt(lx**2 + ly**2)
        roots[:2] = quadratic.solve(A, B, C)
    else:
        C1 = l0 + lx * cx + ly * cy + R * np.sqrt(lx**2 + ly**2)
        C2 = l0 + lx * cx + ly * cy - R * np.sqrt(lx**2 + ly**2)
        roots[:2] = quadratic.solve(A, B, C1)
        roots[2:] = quadratic.solve(A, B, C2)

    physical_roots = filter_non_physical_roots(roots)

<<<<<<< HEAD
    for root in physical_roots:
        if root.real == np.inf:
=======
    min_time = np.inf
    for root in roots:
        if isnan(root):
            continue

        if np.abs(root.imag) > const.EPS:
>>>>>>> 8bb7a1ea
            continue

        # FIXME-3D, ideally any sort of determination of real versus not is determined
        # in filter_non_physical_roots. Remove this and observe behavior closely.
        if root.real <= const.EPS:
            continue

        rvw_dtau = evolve.evolve_ball_motion(s, rvw, R, m, mu, 1, mu, g, root.real)
        s_score = -np.dot(p1 - rvw_dtau[0], p2 - p1) / np.dot(p2 - p1, p2 - p1)

        if 0 <= s_score <= 1:
            return root.real

    return np.inf


@jit(nopython=True, cache=const.use_numba_cache)
def ball_circular_cushion_collision_coeffs(
    rvw: NDArray[np.float64],
    s: int,
    a: float,
    b: float,
    r: float,
    mu: float,
    m: float,
    g: float,
    R: float,
<<<<<<< HEAD
) -> Tuple[float, float, float, float, float]:
    """Get quartic coeffs required to determine the ball-circular-cushion collision time."""
=======
) -> tuple[float, float, float, float, float]:
    """Get quartic coeffs required to determine the ball-circular-cushion collision time

    (just-in-time compiled)
    """
>>>>>>> 8bb7a1ea

    if s == const.spinning or s == const.pocketed or s == const.stationary:
        return np.inf, np.inf, np.inf, np.inf, np.inf

    phi = ptmath.projected_angle(rvw[1])
    v = ptmath.norm2d(rvw[1])
    cos_phi = np.cos(phi)
    sin_phi = np.sin(phi)

    if s == const.airborne:
        ax = 0.0
        ay = 0.0
    else:
        u = get_u(rvw, R, phi, s)
        K = -0.5 * mu * g
        ax = K * (u[0] * cos_phi - u[1] * sin_phi)
        ay = K * (u[0] * sin_phi + u[1] * cos_phi)

    bx, by = v * cos_phi, v * sin_phi
    cx, cy = rvw[0, 0], rvw[0, 1]

    A = 0.5 * (ax**2 + ay**2)
    B = ax * bx + ay * by
    C = ax * (cx - a) + ay * (cy - b) + 0.5 * (bx**2 + by**2)
    D = bx * (cx - a) + by * (cy - b)
    E = 0.5 * (a**2 + b**2 + cx**2 + cy**2 - (r + R) ** 2) - (cx * a + cy * b)

    return A, B, C, D, E


@jit(nopython=True, cache=const.use_numba_cache)
def ball_pocket_collision_time(
    rvw: NDArray[np.float64],
    s: int,
    a: float,
    b: float,
    r: float,
    mu: float,
    m: float,
    g: float,
    R: float,
<<<<<<< HEAD
) -> float:
    """Determine the ball-pocket collision time.
=======
) -> tuple[float, float, float, float, float]:
    """Get quartic coeffs required to determine the ball-pocket collision time
>>>>>>> 8bb7a1ea

    The behavior for airborne versus non-airborne state is treated differently. This
    function delegates to :func:`ball_pocket_collision_time_airborne` when the state is
    airborne.
    """

    if s == const.spinning or s == const.pocketed or s == const.stationary:
        return np.inf

    if s == const.airborne:
        return ball_pocket_collision_time_airborne(rvw, a, b, r, g, R)

    phi = ptmath.projected_angle(rvw[1])
    v = ptmath.norm2d(rvw[1])
    cos_phi = np.cos(phi)
    sin_phi = np.sin(phi)

    u = get_u(rvw, R, phi, s)
    K = -0.5 * mu * g
    ax = K * (u[0] * cos_phi - u[1] * sin_phi)
    ay = K * (u[0] * sin_phi + u[1] * cos_phi)

    bx, by = v * cos_phi, v * sin_phi
    cx, cy = rvw[0, 0], rvw[0, 1]

    A = 0.5 * (ax**2 + ay**2)
    B = ax * bx + ay * by
    C = ax * (cx - a) + ay * (cy - b) + 0.5 * (bx**2 + by**2)
    D = bx * (cx - a) + by * (cy - b)
    E = 0.5 * (a**2 + b**2 + cx**2 + cy**2 - r**2) - (cx * a + cy * b)

    roots = quartic.solve(A, B, C, D, E)
    return filter_non_physical_roots(roots)[0].real


@jit(nopython=True, cache=const.use_numba_cache)
def ball_pocket_collision_time_airborne(
    rvw: NDArray[np.float64],
    a: float,
    b: float,
    r: float,
    g: float,
    R: float,
) -> float:
    """Determine the ball-pocket collision time for an airborne ball.

    The behavior is somewhat complicated. Here is the procedure.

    Strategy 1: The xy-coordinates of where the ball lands are calculated. If that falls
    within the pocket circle, a collision is returned. The collision time is chosen to
    be just less than the collision time for the table collision, to guarantee temporal
    precedence over the table collision.

    Strategy 2: Otherwise, the influx and outflux collision times are calculated between
    the ball center and a vertical cylinder that extends from the pocket's circle.
    Influx collision refers to the collision with the outside of the cylinder's wall.
    The outflux collision refers to the collision with the inside of the cylinder's wall
    and occurs later in time. Since there is no deceleration in the xy-plane for an
    airborne ball, an outflux collision is expected, meaning we expect 2 finite roots.
    (This is only violated if the ball starts inside the cylinder, which results in at
    most an outflux collision). The strategy is to see what the ball height is at the
    time of the influx collision (h0) and the outflux collision (hf), because from these
    we can determine whether or not the ball is considered to enter the pocket. The
    following logic is used:

        - h0 < R: The ball passes through the playing surface plane before intersecting
          the pocket cylinder, guaranteeing that a ball-table collision occurs. Infinity
          is returned.
        - hf <= (7/5)*R: If the outflux height is less than (7/5)*R, the ball is
          considered to be pocketed. This threshold height implicitly models the fact
          that high velocity balls that are slightly airborne collide with table
          geometry at the back of the pocket, ricocheting the ball into the pocket. The
          average of the influx and outflux collision times is returned.
        - hf > (7/5)*R: The ball is considered to fly over the pocket. Infinity is
          returned.
    """

    phi = ptmath.projected_angle(rvw[1])
    v = ptmath.norm2d(rvw[1])
    cos_phi = np.cos(phi)
    sin_phi = np.sin(phi)
    bx, by = v * cos_phi, v * sin_phi

    # Strategy 1

    airborne_time = get_airborne_time(rvw, R, g)
    x = rvw[0, 0] + bx * airborne_time
    y = rvw[0, 1] + by * airborne_time

    if (x - a) ** 2 + (y - b) ** 2 < r**2:
        # The ball falls directly into the pocket
        return float(airborne_time - const.EPS)

    # Strategy 2

    cx, cy = rvw[0, 0], rvw[0, 1]

    # These match the non-airborne quartic coefficients, after setting ax=ay=0.
    C = 0.5 * (bx**2 + by**2)
    D = bx * (cx - a) + by * (cy - b)
    E = 0.5 * (a**2 + b**2 + cx**2 + cy**2 - r**2) - (cx * a + cy * b)

    r1, r2 = filter_non_physical_roots(quadratic.solve(C, D, E)).real

    if r1 == np.inf:
        return r1

    assert r2 != np.inf, "Expected finite out-flux collision with pocket"

    v0z = rvw[1, 2]
    z0 = rvw[0, 2]

    # Height at influx collision and height at outflux collision
    h0 = -0.5 * g * r1**2 + v0z * r1 + z0
    hf = -0.5 * g * r2**2 + v0z * r1 + z0

    if h0 < R:
        # Ball hits table before reaching pocket. Safe to return inf
        assert hf < h0
        return np.inf

    thresh = 7 / 5 * R
    if hf > thresh:
        # Ball flies over pocket
        return np.inf

    # Return average time of influx/outflux collisions
    return (r1 + r2) / 2.0<|MERGE_RESOLUTION|>--- conflicted
+++ resolved
@@ -1,9 +1,3 @@
-<<<<<<< HEAD
-from typing import Tuple
-=======
-from math import acos, isnan
->>>>>>> 8bb7a1ea
-
 import numpy as np
 from numba import jit
 from numpy.typing import NDArray
@@ -51,16 +45,11 @@
     g1: float,
     g2: float,
     R: float,
-<<<<<<< HEAD
-) -> Tuple[float, float, float, float, float]:
-    """Get quartic coeffs required to determine the ball-ball collision time."""
-=======
 ) -> tuple[float, float, float, float, float]:
     """Get quartic coeffs required to determine the ball-ball collision time
 
     (just-in-time compiled)
     """
->>>>>>> 8bb7a1ea
 
     c1x, c1y = rvw1[0, 0], rvw1[0, 1]
     c2x, c2y = rvw2[0, 0], rvw2[0, 1]
@@ -186,17 +175,8 @@
 
     physical_roots = filter_non_physical_roots(roots)
 
-<<<<<<< HEAD
     for root in physical_roots:
         if root.real == np.inf:
-=======
-    min_time = np.inf
-    for root in roots:
-        if isnan(root):
-            continue
-
-        if np.abs(root.imag) > const.EPS:
->>>>>>> 8bb7a1ea
             continue
 
         # FIXME-3D, ideally any sort of determination of real versus not is determined
@@ -224,16 +204,8 @@
     m: float,
     g: float,
     R: float,
-<<<<<<< HEAD
-) -> Tuple[float, float, float, float, float]:
+) -> tuple[float, float, float, float, float]:
     """Get quartic coeffs required to determine the ball-circular-cushion collision time."""
-=======
-) -> tuple[float, float, float, float, float]:
-    """Get quartic coeffs required to determine the ball-circular-cushion collision time
-
-    (just-in-time compiled)
-    """
->>>>>>> 8bb7a1ea
 
     if s == const.spinning or s == const.pocketed or s == const.stationary:
         return np.inf, np.inf, np.inf, np.inf, np.inf
@@ -275,13 +247,8 @@
     m: float,
     g: float,
     R: float,
-<<<<<<< HEAD
 ) -> float:
     """Determine the ball-pocket collision time.
-=======
-) -> tuple[float, float, float, float, float]:
-    """Get quartic coeffs required to determine the ball-pocket collision time
->>>>>>> 8bb7a1ea
 
     The behavior for airborne versus non-airborne state is treated differently. This
     function delegates to :func:`ball_pocket_collision_time_airborne` when the state is
