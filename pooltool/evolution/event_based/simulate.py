#! /usr/bin/env python

from __future__ import annotations

from itertools import combinations

import numpy as np

import pooltool.constants as const
import pooltool.physics as physics
import pooltool.physics.evolve as evolve
import pooltool.ptmath as ptmath
from pooltool.events import (
    Event,
    EventType,
    ball_ball_collision,
    ball_circular_cushion_collision,
    ball_linear_cushion_collision,
    ball_pocket_collision,
    ball_table_collision,
    null_event,
    stick_ball_collision,
)
from pooltool.evolution.continuous import continuize
from pooltool.evolution.event_based import solve
from pooltool.evolution.event_based.cache import CollisionCache, TransitionCache
from pooltool.evolution.event_based.config import INCLUDED_EVENTS
from pooltool.objects.ball.datatypes import BallState
from pooltool.physics.engine import PhysicsEngine
from pooltool.ptmath.roots.core import (
    get_smallest_physical_root_many,
)
from pooltool.ptmath.roots.quartic import (
    QuarticSolver,
    solve_quartics,
)
from pooltool.system.datatypes import System

DEFAULT_ENGINE = PhysicsEngine()


def _get_system_energy(system: System) -> float:
    """Calculate the energy of the system in Joules."""
    return sum(
        physics.get_ball_energy(
            ball.state.rvw,
            ball.params.R,
            ball.params.m,
            ball.params.g,
        )
        for ball in system.balls.values()
    )


def _evolve(shot: System, dt: float):
    """Evolves current ball an amount of time dt

    FIXME This is very inefficent. each ball should store its natural trajectory
    thereby avoid a call to the clunky evolve_ball_motion. It could even be a
    partial function so parameters don't continuously need to be passed
    """

    for ball in shot.balls.values():
        rvw = evolve.evolve_ball_motion(
            state=ball.state.s,
            rvw=ball.state.rvw,
            R=ball.params.R,
            m=ball.params.m,
            u_s=ball.params.u_s,
            u_sp=ball.params.u_sp,
            u_r=ball.params.u_r,
            g=ball.params.g,
            t=dt,
        )
        ball.state = BallState(rvw, ball.state.s, shot.t + dt)


def simulate(
    shot: System,
    engine: PhysicsEngine | None = None,
    inplace: bool = False,
    continuous: bool = False,
    dt: float | None = None,
    t_final: float | None = None,
    quartic_solver: QuarticSolver = QuarticSolver.HYBRID,
    include: set[EventType] = INCLUDED_EVENTS,
    max_events: int = 0,
) -> System:
    """Run a simulation on a system and return it

    Args:
        shot:
            The system you would like simulated. The system should already have energy,
            otherwise there will be nothing to simulate.
        engine:
            The engine holds all of the physics. You can instantiate your very own
            :class:`pooltool.physics.PhysicsEngine` object, or you can modify
            ``~/.config/pooltool/physics/resolver.json`` to change the default engine.
        inplace:
            By default, a copy of the passed system is simulated and returned. This
            leaves the passed system unmodified. If inplace is set to True, the passed
            system is modified in place, meaning no copy is made and the returned system
            is the passed system. For a more practical distinction, see Examples below.
        continuous:
            If True, the system will not only be simulated, but it will also be
            "continuized". This means each ball will be populated with a ball history
            with small fixed timesteps that make it ready for visualization.
        dt:
            The small fixed timestep used when continuous is True.
        t_final:
            If set, the simulation will end prematurely after the calculation of an
            event with ``event.time > t_final``.
        quartic_solver:
            Which QuarticSolver do you want to use for solving quartic polynomials?
        include:
            Which EventType are you interested in resolving? By default, all detected
            events are resolved.
        max_events:
            If this is greater than 0, and the shot has more than this many events, the
            simulation is stopped and the balls are set to stationary.

    Returns:
        System: The simulated system.

    Examples:
        Standard usage:

        >>> # Simulate a system
        >>> import pooltool as pt
        >>> system = pt.System.example()
        >>> simulated_system = pt.simulate(system)
        >>> assert not system.simulated
        >>> assert simulated_system.simulated

        The returned system is simulated, but the passed system remains unchanged.

        You can also modify the system in place:

        >>> # Simulate a system in place
        >>> import pooltool as pt
        >>> system = pt.System.example()
        >>> simulated_system = pt.simulate(system, inplace=True)
        >>> assert system.simulated
        >>> assert simulated_system.simulated
        >>> assert system is simulated_system

        Notice that the returned system _is_ the simulated system. Therefore, there is
        no point catching the return object when inplace is True:

        >>> # Simulate a system in place
        >>> import pooltool as pt
        >>> system = pt.System.example()
        >>> assert not system.simulated
        >>> pt.simulate(system, inplace=True)
        >>> assert system.simulated

        You can continuize the ball trajectories with `continuous`

        >>> # Simulate a system in place
        >>> import pooltool as pt
        >>> system = pt.simulate(pt.System.example(), continuous=True)
        >>> for ball in system.balls.values(): assert len(ball.history_cts) > 0

    See Also:
        - :func:`pooltool.evolution.continuize`
    """
    if not inplace:
        shot = shot.copy()

    if not engine:
        engine = DEFAULT_ENGINE

    shot.reset_history()
    shot._update_history(null_event(time=0.0))

    if _get_system_energy(shot) == 0 and shot.cue.V0 > 0:
        # System has no energy, but the cue stick has an impact velocity. So create and
        # resolve a stick-ball collision to start things off
        event = stick_ball_collision(
            stick=shot.cue,
            ball=shot.balls[shot.cue.cue_ball_id],
            time=0.0,
            set_initial=True,
        )
        engine.resolver.resolve(shot, event)
        shot._update_history(event)

    collision_cache = CollisionCache.create()
    transition_cache = TransitionCache.create(shot)

    events = 0
    while True:
        event = get_next_event(
            shot,
            transition_cache=transition_cache,
            collision_cache=collision_cache,
            quartic_solver=quartic_solver,
        )

        if event.time == np.inf:
            shot._update_history(null_event(time=shot.t))
            break

        _evolve(shot, event.time - shot.t)

        if event.event_type in include:
            engine.resolver.resolve(shot, event)
            transition_cache.update(event)
            collision_cache.invalidate(event)

        shot._update_history(event)

        if t_final is not None and shot.t >= t_final:
            shot._update_history(null_event(time=shot.t))
            break

        if max_events > 0 and events > max_events:
            shot.stop_balls()
            break

        events += 1

    if continuous:
        continuize(shot, dt=0.01 if dt is None else dt, inplace=True)

    return shot


def get_next_event(
    shot: System,
    *,
    transition_cache: TransitionCache | None = None,
    collision_cache: CollisionCache | None = None,
    quartic_solver: QuarticSolver = QuarticSolver.HYBRID,
) -> Event:
    # Start by assuming next event doesn't happen
    event = null_event(time=np.inf)

    if transition_cache is None:
        transition_cache = TransitionCache.create(shot)

    if collision_cache is None:
        collision_cache = CollisionCache.create()

    transition_event = transition_cache.get_next()
    if transition_event.time < event.time:
        event = transition_event

    ball_table_event = get_next_ball_table_collision(
        shot, collision_cache=collision_cache
    )
    if ball_table_event.time < event.time:
        event = ball_table_event

    ball_ball_event = get_next_ball_ball_collision(
        shot, collision_cache=collision_cache, solver=quartic_solver
    )
    if ball_ball_event.time < event.time:
        event = ball_ball_event

    ball_circular_cushion_event = get_next_ball_circular_cushion_event(
        shot, collision_cache=collision_cache, solver=quartic_solver
    )
    if ball_circular_cushion_event.time < event.time:
        event = ball_circular_cushion_event

    ball_linear_cushion_event = get_next_ball_linear_cushion_collision(
        shot, collision_cache=collision_cache
    )
    if ball_linear_cushion_event.time < event.time:
        event = ball_linear_cushion_event

    ball_pocket_event = get_next_ball_pocket_collision(
        shot, collision_cache=collision_cache, solver=quartic_solver
    )
    if ball_pocket_event.time < event.time:
        event = ball_pocket_event

    return event


def get_next_ball_ball_collision(
    shot: System,
    collision_cache: CollisionCache,
    solver: QuarticSolver = QuarticSolver.HYBRID,
) -> Event:
    """Returns next ball-ball collision"""

<<<<<<< HEAD
    # FIXME-3D no ball ball collisions
    return null_event(np.inf)

    if len(shot.balls) < 2:
        return null_event(time=np.inf)

    ball_pairs: List[Tuple[str, str]] = []
    collision_coeffs: List[Tuple[float, ...]] = []
=======
    ball_pairs: list[tuple[str, str]] = []
    collision_coeffs: list[tuple[float, ...]] = []
>>>>>>> 8bb7a1ea

    cache = collision_cache.times.setdefault(EventType.BALL_BALL, {})

    for ball1, ball2 in combinations(shot.balls.values(), 2):
        ball_pair = (ball1.id, ball2.id)
        if ball_pair in cache:
            continue

        ball1_state = ball1.state
        ball1_params = ball1.params

        ball2_state = ball2.state
        ball2_params = ball2.params

        if ball1_state.s == const.pocketed or ball2_state.s == const.pocketed:
            cache[ball_pair] = np.inf
        elif (
            ball1_state.s in const.nontranslating
            and ball2_state.s in const.nontranslating
        ):
            cache[ball_pair] = np.inf
        elif (
            ptmath.norm3d(ball1_state.rvw[0] - ball2_state.rvw[0])
            < ball1_params.R + ball2_params.R
        ):
            # If balls are intersecting, avoid internal collisions
            cache[ball_pair] = np.inf
        else:
            ball_pairs.append(ball_pair)
            collision_coeffs.append(
                solve.ball_ball_collision_coeffs(
                    rvw1=ball1_state.rvw,
                    rvw2=ball2_state.rvw,
                    s1=ball1_state.s,
                    s2=ball2_state.s,
                    mu1=(
                        ball1_params.u_s
                        if ball1_state.s == const.sliding
                        else ball1_params.u_r
                    ),
                    mu2=(
                        ball2_params.u_s
                        if ball2_state.s == const.sliding
                        else ball2_params.u_r
                    ),
                    m1=ball1_params.m,
                    m2=ball2_params.m,
                    g1=ball1_params.g,
                    g2=ball2_params.g,
                    R=ball1_params.R,
                )
            )

    if len(collision_coeffs):
        roots = get_smallest_physical_root_many(
            solve_quartics(ps=np.array(collision_coeffs), solver=solver)
        )
        for root, ball_pair in zip(roots, ball_pairs):
            cache[ball_pair] = shot.t + root

    # The cache is now populated and up-to-date

    ball_pair = min(cache, key=lambda k: cache[k])

    return ball_ball_collision(
        ball1=shot.balls[ball_pair[0]],
        ball2=shot.balls[ball_pair[1]],
        time=cache[ball_pair],
    )


def get_next_ball_table_collision(
    shot: System, collision_cache: CollisionCache
) -> Event:
    """Returns next ball-table collision"""

    cache = collision_cache.times.setdefault(EventType.BALL_TABLE, {})

    for ball in shot.balls.values():
        obj_ids = (ball.id,)
        if obj_ids in cache:
            continue

        if ball.state.s != const.airborne:
            assert ball.state.rvw[1, 2] == 0, "Non-airborne ball must have 0 z-velocity"
            cache[obj_ids] = np.inf
            continue

        dtau_E = solve.ball_table_collision_time(
            rvw=ball.state.rvw,
            s=ball.state.s,
            g=ball.params.g,
            R=ball.params.R,
        )

        cache[obj_ids] = shot.t + dtau_E

    obj_ids = min(cache, key=lambda k: cache[k])

    return ball_table_collision(
        ball=shot.balls[obj_ids[0]],
        time=cache[obj_ids],
    )


def get_next_ball_circular_cushion_event(
    shot: System,
    collision_cache: CollisionCache,
    solver: QuarticSolver = QuarticSolver.HYBRID,
) -> Event:
    """Returns next ball-cushion collision (circular cushion segment)"""

    if not shot.table.has_circular_cushions:
        return null_event(np.inf)

    ball_cushion_pairs: list[tuple[str, str]] = []
    collision_coeffs: list[tuple[float, ...]] = []

    cache = collision_cache.times.setdefault(EventType.BALL_CIRCULAR_CUSHION, {})

    for ball in shot.balls.values():
        state = ball.state
        params = ball.params

        for cushion in shot.table.cushion_segments.circular.values():
            obj_ids = (ball.id, cushion.id)

            if obj_ids in cache:
                continue

            if ball.state.s in const.nontranslating:
                cache[obj_ids] = np.inf
                continue

            ball_cushion_pairs.append(obj_ids)
            collision_coeffs.append(
                solve.ball_circular_cushion_collision_coeffs(
                    rvw=state.rvw,
                    s=state.s,
                    a=cushion.a,
                    b=cushion.b,
                    r=cushion.radius,
                    mu=(params.u_s if state.s == const.sliding else params.u_r),
                    m=params.m,
                    g=params.g,
                    R=params.R,
                )
            )

    if len(collision_coeffs):
        roots = get_smallest_physical_root_many(
            solve_quartics(ps=np.array(collision_coeffs), solver=solver)
        )

        for root, ball_cushion_pair in zip(roots, ball_cushion_pairs):
            cache[ball_cushion_pair] = shot.t + root

    # The cache is now populated and up-to-date

    ball_id, cushion_id = min(cache, key=lambda k: cache[k])

    return ball_circular_cushion_collision(
        ball=shot.balls[ball_id],
        cushion=shot.table.cushion_segments.circular[cushion_id],
        time=cache[(ball_id, cushion_id)],
    )


def get_next_ball_linear_cushion_collision(
    shot: System, collision_cache: CollisionCache
) -> Event:
    """Returns next ball-cushion collision (linear cushion segment)"""

    if not shot.table.has_linear_cushions:
        return null_event(np.inf)

    cache = collision_cache.times.setdefault(EventType.BALL_LINEAR_CUSHION, {})

    for ball in shot.balls.values():
        state = ball.state
        params = ball.params

        for cushion in shot.table.cushion_segments.linear.values():
            obj_ids = (ball.id, cushion.id)

            if obj_ids in cache:
                continue

            if ball.state.s in const.nontranslating:
                cache[obj_ids] = np.inf
                continue

            dtau_E = solve.ball_linear_cushion_collision_time(
                rvw=state.rvw,
                s=state.s,
                lx=cushion.lx,
                ly=cushion.ly,
                l0=cushion.l0,
                p1=cushion.p1,
                p2=cushion.p2,
                direction=cushion.direction,
                mu=(params.u_s if state.s == const.sliding else params.u_r),
                m=params.m,
                g=params.g,
                R=params.R,
            )

            cache[obj_ids] = shot.t + dtau_E

    obj_ids = min(cache, key=lambda k: cache[k])

    return ball_linear_cushion_collision(
        ball=shot.balls[obj_ids[0]],
        cushion=shot.table.cushion_segments.linear[obj_ids[1]],
        time=cache[obj_ids],
    )


def get_next_ball_pocket_collision(
    shot: System,
    collision_cache: CollisionCache,
    solver: QuarticSolver = QuarticSolver.HYBRID,
) -> Event:
    """Returns next ball-pocket collision

    Notes:
        - FIXME-3D Passing solver does nothing, as the underlying solve method uses the
          HYBRID approach (quartic.solve). Not sure what the solution should be.
    """

    if not shot.table.has_pockets:
        return null_event(np.inf)

<<<<<<< HEAD
=======
    ball_pocket_pairs: list[tuple[str, str]] = []
    collision_coeffs: list[tuple[float, ...]] = []

>>>>>>> 8bb7a1ea
    cache = collision_cache.times.setdefault(EventType.BALL_POCKET, {})

    for ball in shot.balls.values():
        state = ball.state
        params = ball.params

        for pocket in shot.table.pockets.values():
            obj_ids = (ball.id, pocket.id)

            if obj_ids in cache:
                continue

            if ball.state.s in const.nontranslating:
                cache[obj_ids] = np.inf
                continue

            dtau_E = solve.ball_pocket_collision_time(
                rvw=state.rvw,
                s=state.s,
                a=pocket.a,
                b=pocket.b,
                r=pocket.radius,
                mu=(params.u_s if state.s == const.sliding else params.u_r),
                m=params.m,
                g=params.g,
                R=params.R,
            )

            cache[obj_ids] = shot.t + dtau_E

    # The cache is now populated and up-to-date

    ball_id, pocket_id = min(cache, key=lambda k: cache[k])

    return ball_pocket_collision(
        ball=shot.balls[ball_id],
        pocket=shot.table.pockets[pocket_id],
        time=cache[(ball_id, pocket_id)],
    )<|MERGE_RESOLUTION|>--- conflicted
+++ resolved
@@ -286,19 +286,11 @@
 ) -> Event:
     """Returns next ball-ball collision"""
 
-<<<<<<< HEAD
     # FIXME-3D no ball ball collisions
     return null_event(np.inf)
 
-    if len(shot.balls) < 2:
-        return null_event(time=np.inf)
-
-    ball_pairs: List[Tuple[str, str]] = []
-    collision_coeffs: List[Tuple[float, ...]] = []
-=======
     ball_pairs: list[tuple[str, str]] = []
     collision_coeffs: list[tuple[float, ...]] = []
->>>>>>> 8bb7a1ea
 
     cache = collision_cache.times.setdefault(EventType.BALL_BALL, {})
 
@@ -353,9 +345,7 @@
             )
 
     if len(collision_coeffs):
-        roots = get_smallest_physical_root_many(
-            solve_quartics(ps=np.array(collision_coeffs), solver=solver)
-        )
+        roots = solve_quartics(ps=np.array(collision_coeffs), solver=solver)
         for root, ball_pair in zip(roots, ball_pairs):
             cache[ball_pair] = shot.t + root
 
@@ -532,12 +522,6 @@
     if not shot.table.has_pockets:
         return null_event(np.inf)
 
-<<<<<<< HEAD
-=======
-    ball_pocket_pairs: list[tuple[str, str]] = []
-    collision_coeffs: list[tuple[float, ...]] = []
-
->>>>>>> 8bb7a1ea
     cache = collision_cache.times.setdefault(EventType.BALL_POCKET, {})
 
     for ball in shot.balls.values():
