--- conflicted
+++ resolved
@@ -146,15 +146,9 @@
         handle_zero:
             If True and vector = <0,0,0>, <0,0,0> is returned.
 
-<<<<<<< HEAD
     See Also:
         - For a faster 3D implementation, see :func:`unit_vector` for fast 3D
           implementation.
-=======
-    Args:
-        handle_zero:
-            If True and vector = <0,0,0>, <0,0,0> is returned.
->>>>>>> 8bb7a1ea
     """
     if len(vector.shape) > 1:
         norm = np.linalg.norm(vector, axis=1, keepdims=True)
@@ -179,11 +173,7 @@
             If True and vector = <0,0,0>, <0,0,0> is returned.
 
     Notes:
-<<<<<<< HEAD
         - Only supports 3D (for ND see unit_vector_slow)
-=======
-        - Only supports 3D (for 2D see unit_vector_slow)
->>>>>>> 8bb7a1ea
     """
     norm = norm3d(vector)
     if handle_zero and norm == 0.0:
@@ -298,15 +288,6 @@
     2.65 µs ± 63 ns per loop (mean ± std. dev. of 7 runs, 100,000 loops each)
     241 ns ± 2.57 ns per loop (mean ± std. dev. of 7 runs, 1,000,000 loops each)
     """
-<<<<<<< HEAD
-    return sqrt(norm3d_squared(vec))
-
-
-@jit(nopython=True, cache=const.use_numba_cache)
-def norm3d_squared(vec: NDArray[np.float64]) -> float:
-    """Calculate the norm squared of a 3D vector"""
-    return vec[0] ** 2 + vec[1] ** 2 + vec[2] ** 2
-=======
     return sqrt(squared_norm3d(vec))
 
 
@@ -314,7 +295,6 @@
 def squared_norm2d(vec: NDArray[np.float64]) -> float:
     """Calculate the squared norm of a 2D vector"""
     return vec[0] ** 2 + vec[1] ** 2
->>>>>>> 8bb7a1ea
 
 
 @jit(nopython=True, cache=const.use_numba_cache)
@@ -326,159 +306,7 @@
     return sqrt(squared_norm2d(vec))
 
 
-<<<<<<< HEAD
-=======
-@jit(nopython=True, cache=const.use_numba_cache)
-def surface_velocity(
-    rvw: NDArray[np.float64], d: NDArray[np.float64], R: float
-) -> NDArray[np.float64]:
-    """Compute velocity of a point on ball's surface (specified by unit direction vector)"""
-    _, v, w = rvw
-    return v + cross(w, R * d)
-
-
-@jit(nopython=True, cache=const.use_numba_cache)
-def tangent_surface_velocity(
-    rvw: NDArray[np.float64], d: NDArray[np.float64], R: float
-) -> NDArray[np.float64]:
-    """Compute velocity tangent to surface at a point on ball's surface (specified by unit direction vector)"""
-    _, v, w = rvw
-    v_t = v - np.sum(v * d) * d
-    return v_t + cross(w, R * d)
-
-
-@jit(nopython=True, cache=const.use_numba_cache)
-def rel_velocity(rvw: NDArray[np.float64], R: float) -> NDArray[np.float64]:
-    """Compute velocity of ball's point of contact with the cloth relative to the cloth
-
-    This vector is non-zero whenever the ball is sliding
-    """
-    return surface_velocity(rvw, np.array([0.0, 0.0, -1.0], dtype=np.float64), R)
-
-
-@jit(nopython=True, cache=const.use_numba_cache)
-def get_u_vec(
-    rvw: NDArray[np.float64], phi: float, R: float, s: int
-) -> NDArray[np.float64]:
-    if s == const.rolling:
-        return np.array([1.0, 0.0, 0.0])
-
-    rel_vel = rel_velocity(rvw, R)
-
-    if (rel_vel == 0.0).all():
-        return np.array([1.0, 0.0, 0.0])
-
-    return coordinate_rotation(unit_vector(rel_vel), -phi)
-
-
-@jit(nopython=True, cache=const.use_numba_cache)
-def get_slide_time(rvw: NDArray[np.float64], R: float, u_s: float, g: float) -> float:
-    if u_s == 0.0:
-        return np.inf
-
-    return 2 * norm3d(rel_velocity(rvw, R)) / (7 * u_s * g)
-
-
-@jit(nopython=True, cache=const.use_numba_cache)
-def get_roll_time(rvw: NDArray[np.float64], u_r: float, g: float) -> float:
-    if u_r == 0.0:
-        return np.inf
-
-    _, v, _ = rvw
-    return norm3d(v) / (u_r * g)
-
-
-@jit(nopython=True, cache=const.use_numba_cache)
-def get_spin_time(rvw: NDArray[np.float64], R: float, u_sp: float, g: float) -> float:
-    if u_sp == 0.0:
-        return np.inf
-
-    _, _, w = rvw
-    return np.abs(w[2]) * 2 / 5 * R / u_sp / g
-
-
-def get_ball_energy(rvw: NDArray[np.float64], R: float, m: float) -> float:
-    """Get the energy of a ball
-
-    Currently calculating linear and rotational kinetic energy. Need to add potential
-    energy if z-axis is freed
-    """
-    # Linear
-    LKE = m * norm3d(rvw[1]) ** 2 / 2
-
-    # Rotational
-    RKE = (2 / 5 * m * R**2) * norm3d(rvw[2]) ** 2 / 2
-
-    return LKE + RKE
-
-
->>>>>>> 8bb7a1ea
 def is_overlapping(
     pos1: NDArray[np.float64], pos2: NDArray[np.float64], R1: float, R2: float
 ) -> bool:
-<<<<<<< HEAD
-    return norm3d(pos1 - pos2) < (R1 + R2)
-=======
-    return norm3d(rvw1[0] - rvw2[0]) < (R1 + R2)
-
-
-@jit(nopython=True, cache=const.use_numba_cache)
-def tip_contact_offset(
-    cue_center_offset: NDArray[np.float64], tip_radius: float, ball_radius: float
-) -> NDArray[np.float64]:
-    """Calculate the ball contact point offset from the cue tip center offset.
-
-    This function converts the offset of the cue tip's center (relative to the ball's center,
-    and normalized by the ball's radius) into the offset of the contact point on the ball's surface.
-
-    The conversion is based on the geometry of two circles in contact. Since the distance from the
-    ball's center to the cue tip's center is (ball_radius + tip_radius) while the ball's surface is
-    at a distance ball_radius, the contact point lies along the same line scaled by the factor
-
-        1 / (1 + tip_radius/ball_radius).
-
-    In other words, if (a, b) represent the cue tip center offset, then the ball is struck at
-
-        (a, b) / (1 + tip_radius/ball_radius).
-
-    Args:
-        cue_center_offset:
-            A 2D vector (e.g., [a, b]) representing the offset of the cue tip center
-            relative to the ball center (normalized by the ball's radius).
-        tip_radius: The radius of the cue tip.
-        ball_radius: The radius of the ball.
-
-    Returns:
-        NDArray[np.float64]:
-            A 2D vector representing the offset of the contact point on the ball's
-            surface, normalized by the ball's radius.
-    """
-    return cue_center_offset / (1 + tip_radius / ball_radius)
-
-
-@jit(nopython=True, cache=const.use_numba_cache)
-def tip_center_offset(
-    tip_center_offset: NDArray[np.float64], tip_radius: float, ball_radius: float
-) -> NDArray[np.float64]:
-    """Calculate the cue tip center offset from a given contact point offset on the ball.
-
-    This function performs the inverse transformation of `tip_contact_offset`. Given a 2D contact point
-    offset on the ball’s surface (normalized by the ball's radius), it computes the corresponding cue tip
-    center offset. Since the cue tip’s center is located an extra tip_radius beyond the ball’s surface,
-    the transformation scales the contact offset by
-
-        1 + tip_radius/ball_radius.
-
-    Args:
-        cue_center_offset:
-            A 2D vector (e.g., [a, b]) representing the offset of the cue tip center
-            relative to the ball center (normalized by the ball's radius).
-        tip_radius: The radius of the cue tip.
-        ball_radius: The radius of the ball.
-
-    Returns:
-        NDArray[np.float64]: A 2D vector representing the offset of the cue tip's center relative to the
-            ball's center (normalized by the ball's radius).
-    """
-    return tip_center_offset * (1 + tip_radius / ball_radius)
->>>>>>> 8bb7a1ea
+    return norm3d(pos1 - pos2) < (R1 + R2)