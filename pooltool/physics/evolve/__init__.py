"""Evolve ball motion.

FIXME My vision for this package is to be somewhat like pooltool/physics/resolve/ but
specifically for the evolution of rolling, sliding, and spinning ball motion states,
i.e. the equations of motion presented in

https://ekiefl.github.io/2020/04/24/pooltool-theory/#3-ball-with-arbitrary-spin

The code should be configurable and passed to `PhysicsEngine` in `physics/engine.py`,
just like the `Resolver` class in `physics/resolve/resolver.py`
"""

import numpy as np
from numba import jit
from numpy.typing import NDArray

import pooltool.constants as const
import pooltool.physics as physics
import pooltool.ptmath as ptmath


@jit(nopython=True, cache=const.use_numba_cache)
def evolve_ball_motion(
    state: int,
    rvw: NDArray[np.float64],
    R: float,
    m: float,
    u_s: float,
    u_sp: float,
    u_r: float,
    g: float,
    t: float,
<<<<<<< HEAD
) -> NDArray[np.float64]:
    """Evolve ball motion.
=======
) -> tuple[NDArray[np.float64], int]:
    if state == const.stationary or state == const.pocketed:
        return rvw, state

    if state == const.sliding:
        dtau_E_slide = ptmath.get_slide_time(rvw, R, u_s, g)

        if t >= dtau_E_slide:
            rvw = evolve_slide_state(rvw, R, m, u_s, u_sp, g, dtau_E_slide)
            state = const.rolling
            t -= dtau_E_slide
        else:
            return evolve_slide_state(rvw, R, m, u_s, u_sp, g, t), const.sliding

    if state == const.rolling:
        dtau_E_roll = ptmath.get_roll_time(rvw, u_r, g)

        if t >= dtau_E_roll:
            rvw = evolve_roll_state(rvw, R, u_r, u_sp, g, dtau_E_roll)
            state = const.spinning
            t -= dtau_E_roll
        else:
            return evolve_roll_state(rvw, R, u_r, u_sp, g, t), const.rolling
>>>>>>> 8bb7a1ea

    This function delegates to different equations of motion depending on the state passed.

    Important:
        This function does not evolve through event transitions. For example, if a
        sliding ball is destined to start rolling after 1 second, but you evolve the
        ball with this function for 2 seconds, an unrealistic trajectory will occur.
    """
    if state == const.stationary or state == const.pocketed:
        return rvw
    elif state == const.sliding:
        return evolve_slide_state(rvw, R, m, u_s, u_sp, g, t)
    elif state == const.rolling:
        return evolve_roll_state(rvw, R, u_r, u_sp, g, t)
    elif state == const.spinning:
        return evolve_perpendicular_spin_state(rvw, R, u_sp, g, t)
    elif state == const.airborne:
        return evolve_airborne_state(rvw, g, t)

    raise NotImplementedError()


@jit(nopython=True, cache=const.use_numba_cache)
def evolve_slide_state(
    rvw: NDArray[np.float64],
    R: float,
    m: float,
    u_s: float,
    u_sp: float,
    g: float,
    t: float,
) -> NDArray[np.float64]:
    if t == 0:
        return rvw

    if ptmath.norm2d(rvw[1]) == ptmath.norm2d(rvw[2]) == 0.0:
        # If there is no xy-velocity or xy-angular velocity, rvw is unchanged.
        return rvw

    v0z = rvw[1, 2]
    assert v0z == 0, f"Sliding ball can't have non-zero z-component velocity: {v0z}"

    # Angle of initial velocity in table frame
    phi = ptmath.projected_angle(rvw[1])

    rvw_B0 = ptmath.coordinate_rotation(rvw.T, -phi).T

    # Relative velocity unit vector in ball frame
    u_0 = ptmath.coordinate_rotation(
        ptmath.unit_vector(physics.rel_velocity(rvw, R)), -phi
    )

    # Calculate quantities according to the ball frame. NOTE w_B in this code block
    # is only accurate of the x and y evolution of angular velocity. z evolution of
    # angular velocity is done in the next block

    rvw_B = np.empty((3, 3), dtype=np.float64)
    rvw_B[0, 0] = rvw_B0[1, 0] * t - 0.5 * u_s * g * t**2 * u_0[0]
    rvw_B[0, 1] = -0.5 * u_s * g * t**2 * u_0[1]
    rvw_B[0, 2] = 0
    rvw_B[1, :] = rvw_B0[1] - u_s * g * t * u_0
    rvw_B[2, :] = rvw_B0[2] - 5 / 2 / R * u_s * g * t * ptmath.cross(
        u_0, np.array([0, 0, 1], dtype=np.float64)
    )

    # This transformation governs the z evolution of angular velocity
    rvw_B[2, 2] = rvw_B0[2, 2]
    rvw_B = evolve_perpendicular_spin_state(rvw_B, R, u_sp, g, t)

    # Rotate to table reference
    rvw_T = ptmath.coordinate_rotation(rvw_B.T, phi).T
    rvw_T[0] += rvw[0]  # Add initial ball position

    return rvw_T


@jit(nopython=True, cache=const.use_numba_cache)
def evolve_roll_state(
    rvw: NDArray[np.float64], R: float, u_r: float, u_sp: float, g: float, t: float
) -> NDArray[np.float64]:
    if t == 0:
        return rvw

    r_0, v_0, _ = rvw

    v0z = v_0[2]
    assert v0z == 0, f"Rolling ball can't have non-zero z-component velocity: {v_0[2]}"

    v_0_hat = ptmath.unit_vector(v_0)

    r = r_0 + v_0 * t - 0.5 * u_r * g * t**2 * v_0_hat
    v = v_0 - u_r * g * t * v_0_hat
    w = ptmath.coordinate_rotation(v / R, np.pi / 2)

    # Independently evolve the z spin
    temp = evolve_perpendicular_spin_state(rvw, R, u_sp, g, t)

    w[2] = temp[2, 2]

    new_rvw = np.empty((3, 3), dtype=np.float64)
    new_rvw[0, :] = r
    new_rvw[1, :] = v
    new_rvw[2, :] = w

    return new_rvw


@jit(nopython=True, cache=const.use_numba_cache)
def evolve_perpendicular_spin_component(
    wz: float, R: float, u_sp: float, g: float, t: float
) -> float:
    if t == 0:
        return wz

    if np.abs(wz) < const.EPS:
        return wz

    alpha = 5 * u_sp * g / (2 * R)

    if t > np.abs(wz) / alpha:
        # You can't decay past 0 angular velocity
        t = np.abs(wz) / alpha

    # Always decay towards 0, whether spin is +ve or -ve
    sign = 1 if wz > 0 else -1

    wz_final = wz - sign * alpha * t
    return wz_final


@jit(nopython=True, cache=const.use_numba_cache)
def evolve_perpendicular_spin_state(
    rvw: NDArray[np.float64], R: float, u_sp: float, g: float, t: float
) -> NDArray[np.float64]:
    v0z = rvw[1, 2]
    assert v0z == 0, f"Spinning ball can't have non-zero z-component velocity: {v0z}"

    # Otherwise ball.state.rvw will be modified and corresponding entry in self.history
    # will, too.
    rvw = rvw.copy()

    rvw[2, 2] = evolve_perpendicular_spin_component(rvw[2, 2], R, u_sp, g, t)
    return rvw


@jit(nopython=True, cache=const.use_numba_cache)
def evolve_airborne_state(
    rvw: NDArray[np.float64], g: float, t: float
) -> NDArray[np.float64]:
    if t == 0:
        return rvw

    r_0, v_0, w_0 = rvw

    g_vec = np.array([0.0, 0.0, g], dtype=np.float64)

    r = r_0 + v_0 * t - 0.5 * g_vec * t**2
    v = v_0 - g_vec * t

    new_rvw = np.empty((3, 3), dtype=np.float64)
    new_rvw[0, :] = r
    new_rvw[1, :] = v
    new_rvw[2, :] = w_0

    return new_rvw<|MERGE_RESOLUTION|>--- conflicted
+++ resolved
@@ -30,34 +30,8 @@
     u_r: float,
     g: float,
     t: float,
-<<<<<<< HEAD
 ) -> NDArray[np.float64]:
     """Evolve ball motion.
-=======
-) -> tuple[NDArray[np.float64], int]:
-    if state == const.stationary or state == const.pocketed:
-        return rvw, state
-
-    if state == const.sliding:
-        dtau_E_slide = ptmath.get_slide_time(rvw, R, u_s, g)
-
-        if t >= dtau_E_slide:
-            rvw = evolve_slide_state(rvw, R, m, u_s, u_sp, g, dtau_E_slide)
-            state = const.rolling
-            t -= dtau_E_slide
-        else:
-            return evolve_slide_state(rvw, R, m, u_s, u_sp, g, t), const.sliding
-
-    if state == const.rolling:
-        dtau_E_roll = ptmath.get_roll_time(rvw, u_r, g)
-
-        if t >= dtau_E_roll:
-            rvw = evolve_roll_state(rvw, R, u_r, u_sp, g, dtau_E_roll)
-            state = const.spinning
-            t -= dtau_E_roll
-        else:
-            return evolve_roll_state(rvw, R, u_r, u_sp, g, t), const.rolling
->>>>>>> 8bb7a1ea
 
     This function delegates to different equations of motion depending on the state passed.
 
