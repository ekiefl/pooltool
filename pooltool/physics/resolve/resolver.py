--- conflicted
+++ resolved
@@ -23,11 +23,7 @@
     BallCCushionCollisionStrategy,
     BallLCushionCollisionStrategy,
 )
-<<<<<<< HEAD
-from pooltool.physics.resolve.ball_cushion.mathavan_2010 import (
-=======
 from pooltool.physics.resolve.ball_cushion.mathavan_2010.model import (
->>>>>>> 3ebf456d
     Mathavan2010Circular,
     Mathavan2010Linear,
 )
@@ -165,30 +161,6 @@
     def default(cls) -> Resolver:
         """Load ~/.config/pooltool/physics/resolver.yaml if exists, create otherwise"""
 
-<<<<<<< HEAD
-        def _default_config():
-            return cls(
-                ball_ball=FrictionalMathavan(
-                    friction=AlciatoreBallBallFriction(
-                        a=0.009951,
-                        b=0.108,
-                        c=1.088,
-                    ),
-                    num_iterations=1000,
-                ),
-                ball_linear_cushion=Mathavan2010Linear(),
-                ball_circular_cushion=Mathavan2010Circular(),
-                ball_pocket=CanonicalBallPocket(),
-                stick_ball=InstantaneousPoint(
-                    english_throttle=1.0,
-                    squirt_throttle=1.0,
-                ),
-                transition=CanonicalTransition(),
-                version=VERSION,
-            )
-
-=======
->>>>>>> 3ebf456d
         if not RESOLVER_PATH.exists():
             resolver = default_resolver()
             resolver.save(RESOLVER_PATH)
