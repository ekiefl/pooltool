--- conflicted
+++ resolved
@@ -5,7 +5,7 @@
 
 import pooltool.ptmath as ptmath
 from pooltool.objects.ball.datatypes import Ball
-from pooltool.physics.utils import surface_velocity
+from pooltool.physics.utils import tangent_surface_velocity
 from pooltool.utils.strenum import StrEnum, auto
 
 
@@ -46,22 +46,9 @@
     )
 
     def calculate_friction(self, ball1: Ball, ball2: Ball) -> float:
-<<<<<<< HEAD
-        unit_x = np.array([1.0, 0.0, 0.0])
-        v1_c = surface_velocity(ball1.state.rvw, unit_x, ball1.params.R) - np.array(
-            [ball1.state.rvw[1][0], 0, 0]
-        )
-        v2_c = surface_velocity(ball2.state.rvw, -unit_x, ball2.params.R) - np.array(
-            [ball2.state.rvw[1][0], 0, 0]
-=======
         unit_normal = ptmath.unit_vector(ball2.xyz - ball1.xyz)
-        v1_c = ptmath.tangent_surface_velocity(
-            ball1.state.rvw, unit_normal, ball1.params.R
-        )
-        v2_c = ptmath.tangent_surface_velocity(
-            ball2.state.rvw, -unit_normal, ball2.params.R
->>>>>>> 8bb7a1ea
-        )
+        v1_c = tangent_surface_velocity(ball1.state.rvw, unit_normal, ball1.params.R)
+        v2_c = tangent_surface_velocity(ball2.state.rvw, -unit_normal, ball2.params.R)
         relative_surface_speed = ptmath.norm3d(v1_c - v2_c)
         return self.a + self.b * math.exp(-self.c * relative_surface_speed)
 
