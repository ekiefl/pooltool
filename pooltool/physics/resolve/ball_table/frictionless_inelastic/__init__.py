--- conflicted
+++ resolved
@@ -1,9 +1,5 @@
-<<<<<<< HEAD
-=======
 import attrs
 
-import pooltool.constants as const
->>>>>>> e7d5faaa
 from pooltool.objects.ball.datatypes import Ball, BallState
 from pooltool.physics.resolve.ball_table.core import (
     CoreBallTableCollision,
