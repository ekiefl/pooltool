"""Physics subpackage for pooltool"""

from pooltool.physics import evolve, resolve
from pooltool.physics.engine import PhysicsEngine
from pooltool.physics.resolve.ball_ball import (
    BallBallCollisionStrategy,
    BallBallModel,
    ball_ball_models,
)
from pooltool.physics.resolve.ball_cushion import (
    BallCCushionCollisionStrategy,
    BallCCushionModel,
    BallLCushionCollisionStrategy,
    BallLCushionModel,
    ball_ccushion_models,
    ball_lcushion_models,
)
from pooltool.physics.resolve.ball_pocket import (
    BallPocketModel,
    BallPocketStrategy,
    ball_pocket_models,
)
from pooltool.physics.resolve.resolver import (
    RESOLVER_PATH,
    Resolver,
)
from pooltool.physics.resolve.stick_ball import (
    StickBallCollisionStrategy,
    StickBallModel,
    stick_ball_models,
)
from pooltool.physics.resolve.transition import (
    BallTransitionModel,
    BallTransitionStrategy,
    ball_transition_models,
)
<<<<<<< HEAD
from pooltool.physics.resolve.types import ArgType, ModelArgs
from pooltool.physics.utils import (
    get_airborne_time,
    get_ball_energy,
    get_roll_time,
    get_slide_time,
    get_spin_time,
    get_u_vec,
    rel_velocity,
    surface_velocity,
)
=======
>>>>>>> e7d5faaa

__all__ = [
    "BallBallCollisionStrategy",
    "BallCCushionCollisionStrategy",
    "BallLCushionCollisionStrategy",
    "BallPocketStrategy",
    "StickBallCollisionStrategy",
    "BallTransitionStrategy",
    "PhysicsEngine",
    "evolve",
    "resolve",
    "Resolver",
    "RESOLVER_PATH",
    "BallBallModel",
    "BallCCushionModel",
    "BallLCushionModel",
    "BallPocketModel",
    "StickBallModel",
    "BallTransitionModel",
<<<<<<< HEAD
    "get_transition_model",
    "ArgType",
    "ModelArgs",
    "rel_velocity",
    "surface_velocity",
    "get_u_vec",
    "get_slide_time",
    "get_roll_time",
    "get_spin_time",
    "get_airborne_time",
    "get_ball_energy",
=======
    "ball_ball_models",
    "ball_lcushion_models",
    "ball_ccushion_models",
    "ball_pocket_models",
    "stick_ball_models",
    "ball_transition_models",
>>>>>>> e7d5faaa
]<|MERGE_RESOLUTION|>--- conflicted
+++ resolved
@@ -34,8 +34,6 @@
     BallTransitionStrategy,
     ball_transition_models,
 )
-<<<<<<< HEAD
-from pooltool.physics.resolve.types import ArgType, ModelArgs
 from pooltool.physics.utils import (
     get_airborne_time,
     get_ball_energy,
@@ -46,8 +44,6 @@
     rel_velocity,
     surface_velocity,
 )
-=======
->>>>>>> e7d5faaa
 
 __all__ = [
     "BallBallCollisionStrategy",
@@ -67,10 +63,6 @@
     "BallPocketModel",
     "StickBallModel",
     "BallTransitionModel",
-<<<<<<< HEAD
-    "get_transition_model",
-    "ArgType",
-    "ModelArgs",
     "rel_velocity",
     "surface_velocity",
     "get_u_vec",
@@ -79,12 +71,10 @@
     "get_spin_time",
     "get_airborne_time",
     "get_ball_energy",
-=======
     "ball_ball_models",
     "ball_lcushion_models",
     "ball_ccushion_models",
     "ball_pocket_models",
     "stick_ball_models",
     "ball_transition_models",
->>>>>>> e7d5faaa
 ]