--- conflicted
+++ resolved
@@ -29,12 +29,7 @@
 
     def exit(self):
         self.remove_task('stroke_task')
-<<<<<<< HEAD
-        self.cam.store_state('stroke', overwrite=True)
-=======
         self.player_cam.store_state('stroke', overwrite=True)
-        self.player_cam.load_state('aim')
->>>>>>> 37d1e1f7
 
 
     def stroke_task(self, task):
